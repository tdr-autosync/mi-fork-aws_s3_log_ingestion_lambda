--- conflicted
+++ resolved
@@ -28,7 +28,9 @@
 .aws-sam/
 #VS Code
 .vscode/
-<<<<<<< HEAD
+#JetBrains
+.idea
+
 # Local .terraform directories
 **/.terraform/*
 
@@ -57,8 +59,4 @@
 # !example_override.tf
 
 # Include tfplan files to ignore the plan output of command: terraform plan -out=tfplan
-# example: *tfplan*
-=======
-#JetBrains
-.idea
->>>>>>> d90c26b1
+# example: *tfplan*
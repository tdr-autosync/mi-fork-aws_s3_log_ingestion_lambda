--- conflicted
+++ resolved
@@ -43,14 +43,11 @@
       LICENSE_KEY: ${env:LICENSE_KEY}
       LOG_TYPE: ${env:LOG_TYPE}
       DEBUG_ENABLED: ${env:DEBUG_ENABLED}
-<<<<<<< HEAD
-      ADDITIONAL_ATTRIBUTES: ${env:ADDITIONAL_ATTRIBUTES}
-=======
       S3_CLOUDTRAIL_LOG_PATTERN: ${env:S3_CLOUDTRAIL_LOG_PATTERN}
       S3_IGNORE_PATTERN: ${env:S3_IGNORE_PATTERN}
       BATCH_SIZE_FACTOR: ${env:BATCH_SIZE_FACTOR}
-
->>>>>>> 22650116
+      ADDITIONAL_ATTRIBUTES: ${env:ADDITIONAL_ATTRIBUTES}
+      
     events:
       - s3:
           bucket: ${env:S3_BUCKET_NAME}
